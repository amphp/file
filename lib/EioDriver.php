--- conflicted
+++ resolved
@@ -70,19 +70,11 @@
                 "Invalid open mode"
             ));
         }
-<<<<<<< HEAD
         $chmod = ($flags & \EIO_O_CREAT) ? 0644 : 0;
         ($this->incrementor)(1);
         $deferred = new Deferred;
         $openArr = [$mode, $path, $deferred];
         \eio_open($path, $flags, $chmod, \EIO_PRI_DEFAULT, [$this, "onOpenHandle"], $openArr);
-=======
-        $chmod = ($flags & \EIO_O_CREAT) ? 0666 : 0;
-        \call_user_func($this->incrementor, 1);
-        $promisor = new Deferred;
-        $openArr = [$mode, $path, $promisor];
-        \eio_open($path, $flags, $chmod, $priority = null, [$this, "onOpenHandle"], $openArr);
->>>>>>> 27123564
 
         return $deferred->promise();
     }
@@ -386,16 +378,9 @@
     /**
      * {@inheritdoc}
      */
-<<<<<<< HEAD
-    public function mkdir(string $path, int $mode = 0644): Promise {
-        ($this->incrementor)(1);
-        $deferred = new Deferred;
-        $priority = \EIO_PRI_DEFAULT;
-        \eio_mkdir($path, $mode, $priority, [$this, "onGenericResult"], $deferred);
-=======
-    public function mkdir($path, $mode = 0666, $recursive = false) {
-        \call_user_func($this->incrementor, 1);
-        $promisor = new Deferred;
+    public function mkdir(string $path, int $mode = 0644, bool $recursive = false): Promise {
+        ($this->incrementor)(1);
+        $deferred = new Deferred;
         $priority = \EIO_PRI_DEFAULT;
 
         if ($recursive) {
@@ -404,12 +389,12 @@
             $tmpPath = "";
 
             $callback = function() use (
-                &$callback, &$arrayPath, &$tmpPath, $mode, $priority, $promisor
+                &$callback, &$arrayPath, &$tmpPath, $mode, $priority, $deferred
             ) {
                 $tmpPath .= DIRECTORY_SEPARATOR . array_shift($arrayPath);
 
                 if (empty($arrayPath)) {
-                    \eio_mkdir($tmpPath, $mode, $priority, [$this, "onGenericResult"], $promisor);
+                    \eio_mkdir($tmpPath, $mode, $priority, [$this, "onGenericResult"], $deferred);
                 } else {
                     $this->isdir($tmpPath)->when(function ($error, $result) use (
                         $callback, $tmpPath, $mode, $priority
@@ -425,9 +410,8 @@
 
             $callback();
         } else {
-            \eio_mkdir($path, $mode, $priority, [$this, "onGenericResult"], $promisor);
-        }
->>>>>>> 27123564
+            \eio_mkdir($path, $mode, $priority, [$this, "onGenericResult"], $deferred);
+        }
 
         return $deferred->promise();
     }
@@ -577,15 +561,9 @@
     /**
      * {@inheritdoc}
      */
-<<<<<<< HEAD
     public function put(string $path, string $contents): Promise {
         $flags = \EIO_O_RDWR | \EIO_O_CREAT;
         $mode = \EIO_S_IRUSR | \EIO_S_IWUSR | \EIO_S_IXUSR;
-=======
-    public function put($path, $contents) {
-        $flags = \EIO_O_WRONLY | \EIO_O_CREAT | \EIO_O_TRUNC;
-        $mode = 0666;
->>>>>>> 27123564
         $priority = \EIO_PRI_DEFAULT;
 
         ($this->incrementor)(1);
