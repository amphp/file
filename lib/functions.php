--- conflicted
+++ resolved
@@ -50,11 +50,7 @@
  *
  * @param string $path
  * @param string $mode
-<<<<<<< HEAD
  * @return \Interop\Async\Promise<\Amp\File\Handle>
-=======
- * @return \Amp\Promise<\Amp\File\Handle>
->>>>>>> 27123564
  */
 function open(string $path, string $mode): Promise {
     return filesystem()->open($path, $mode);
@@ -235,18 +231,11 @@
  *
  * @param string $path
  * @param int $mode
-<<<<<<< HEAD
- * @return \Interop\Async\Promise<null>
- */
-function mkdir(string $path, int $mode = 0644): Promise {
-    return filesystem()->mkdir($path, $mode);
-=======
  * @param bool $recursive
- * @return \Amp\Promise<null>
- */
-function mkdir($path, $mode = 0644, $recursive = false) {
+ * @return \Interop\Async\Promise<null>
+ */
+function mkdir(string $path, int $mode = 0644, bool $recursive = false): Promise {
     return filesystem()->mkdir($path, $mode, $recursive);
->>>>>>> 27123564
 }
 
 /**
