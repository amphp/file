--- conflicted
+++ resolved
@@ -32,30 +32,17 @@
         }
     ],
     "require": {
-<<<<<<< HEAD
         "php": ">=8",
         "amphp/amp": "^3-dev",
         "amphp/byte-stream": "^2-dev",
         "amphp/parallel": "^2-dev",
         "amphp/sync": "^2-dev"
-=======
-        "php": ">=7.1",
-        "amphp/amp": "^2.5.2",
-        "amphp/byte-stream": "^1.8.1",
-        "amphp/parallel": "^1.4",
-        "amphp/sync": "^1.4"
->>>>>>> 17b75898
     },
     "require-dev": {
         "ext-eio": "^2 || ^3",
         "ext-uv": "^0.3 || ^0.2",
-<<<<<<< HEAD
         "amphp/phpunit-util": "^2-dev",
         "phpunit/phpunit": "^9",
-=======
-        "amphp/phpunit-util": "^1.1",
-        "phpunit/phpunit": "^9 || ^8 || ^7",
->>>>>>> 17b75898
         "amphp/php-cs-fixer-config": "dev-master"
     },
     "minimum-stability": "dev",
